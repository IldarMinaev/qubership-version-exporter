---
name: Build Artifacts

on:
  release:
    types: [created]
  push:
    branches:
    - '**'
<<<<<<< HEAD
  pull_request:
    branches:
    - '**'
=======
    paths-ignore:
    - '.github/**'
    - 'docs/**'
    - '*.md'
    - 'LICENSE'
  pull_request:
    branches:
    - '**'
    paths-ignore:
    - '.github/**'
    - 'docs/**'
    - '*.md'
    - 'LICENSE'
>>>>>>> d96cf1cf

concurrency:
  # On main/release, we don't want any jobs cancelled so the sha is used to name the group
  # On PR branches, we cancel the job if new commits are pushed
  # More info: https://stackoverflow.com/a/68422069/253468
  group: ${{ github.ref == 'refs/heads/main' && format('ci-main-{0}', github.sha) || format('ci-main-{0}', github.ref) }}
  cancel-in-progress: true

jobs:
  multiplatform_build:
    if: github.event.pull_request.user.login != 'dependabot[bot]' || github.event_name == 'pull_request'
    strategy:
      fail-fast: false
      matrix:
        component:
        - name: version-exporter
          file: Dockerfile
<<<<<<< HEAD
        - name: version-exporter-transfer
          file: docker-transfer/Dockerfile
          context: ""
=======
          context: .
        - name: version-exporter-transfer
          file: docker-transfer/Dockerfile
          context: .
>>>>>>> d96cf1cf
    runs-on: ubuntu-latest
    name: ${{ matrix.component.name }}
    steps:
    - name: Checkout
      uses: actions/checkout@v4
    - name: Docker meta
      id: meta
      uses: docker/metadata-action@v5
      with:
        images: |
          ghcr.io/${{ github.repository_owner }}/${{ matrix.component.name }}
        tags: |
          type=ref,event=branch
          type=ref,event=tag
    - name: Set up QEMU
      uses: docker/setup-qemu-action@v3
    - name: Set up Docker Buildx
      uses: docker/setup-buildx-action@v3
    - name: Login to Docker Hub
      uses: docker/login-action@v3
      with:
        registry: ghcr.io
        username: ${{ github.actor }}
        password: ${{ secrets.GITHUB_TOKEN }}
    - name: Build and push
      uses: docker/build-push-action@v5
      with:
        no-cache: true
        context: ${{ matrix.component.context }}
        file: ${{ matrix.component.file }}
        platforms: linux/amd64
        # See https://docs.github.com/en/code-security/dependabot/working-with-dependabot/automating-dependabot-with-github-actions#fetching-metadata-about-a-pull-request
        push: ${{ github.event_name != 'pull_request' && github.actor != 'dependabot[bot]' }}
        provenance: false
        tags: ${{ steps.meta.outputs.tags }}
        labels: ${{ steps.meta.outputs.labels }}<|MERGE_RESOLUTION|>--- conflicted
+++ resolved
@@ -7,11 +7,6 @@
   push:
     branches:
     - '**'
-<<<<<<< HEAD
-  pull_request:
-    branches:
-    - '**'
-=======
     paths-ignore:
     - '.github/**'
     - 'docs/**'
@@ -25,7 +20,6 @@
     - 'docs/**'
     - '*.md'
     - 'LICENSE'
->>>>>>> d96cf1cf
 
 concurrency:
   # On main/release, we don't want any jobs cancelled so the sha is used to name the group
@@ -43,16 +37,10 @@
         component:
         - name: version-exporter
           file: Dockerfile
-<<<<<<< HEAD
-        - name: version-exporter-transfer
-          file: docker-transfer/Dockerfile
-          context: ""
-=======
           context: .
         - name: version-exporter-transfer
           file: docker-transfer/Dockerfile
           context: .
->>>>>>> d96cf1cf
     runs-on: ubuntu-latest
     name: ${{ matrix.component.name }}
     steps:
